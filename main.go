--- conflicted
+++ resolved
@@ -86,30 +86,6 @@
 		helpers.CheckAndExit(err, L)
 	}
 }
-<<<<<<< HEAD
-
-func doReportAll(w *helpers.Whitelist, s *session.Session, l *logger.Logger) error {
-	//Grab all repo's
-	allRepositories, err := helpers.GetEcrRepositories(registryId, s, *l)
-	helpers.Check(err, l)
-	for r := range allRepositories {
-		image := ecr.Image{
-			RepositoryName: allRepositories[r].RepositoryName,
-			RegistryId:     registryId,
-			ImageId: &ecr.ImageIdentifier{
-				ImageTag: nil,
-			},
-		}
-		image.ImageId.ImageTag, err = helpers.GetLatestTag(
-			&ecr.Repository{
-				RegistryId:     image.RegistryId,
-				RepositoryName: image.RepositoryName,
-			}, latestTagFilter, s, l)
-		if err == nil {
-			_ = createReport(&image, w, s, l)
-		}
-=======
-
 func doReportAll(w *helpers.Whitelist, s *session.Session, l *logger.Logger) error {
 	//Grab all repo's
 	allRepositories, err := helpers.GetEcrRepositories(registryId, s, *l)
@@ -133,19 +109,6 @@
 	}
 	return nil
 
-}
-
-func doReportSingle(whitelist helpers.Whitelist, s *session.Session, l *logger.Logger) (err error) {
-	image := helpers.NewImageDefinition(registryId, *reportSingleContainerName, *reportSingleContainerTag)
-	if *latestTag == true {
-		image.ImageId.ImageTag, err = helpers.GetLatestTag(&ecr.Repository{
-			RegistryId:     image.RegistryId,
-			RepositoryName: image.RepositoryName,
-		}, latestTagFilter, s, l)
->>>>>>> cc2a6097
-	}
-	return nil
-
 	if *baseRepo != "" {
 		image.RepositoryName = aws.String(strings.Join([]string{*baseRepo, *reportSingleContainerName}, "/"))
 
@@ -153,7 +116,6 @@
 	return createReport(&image, &whitelist, s, l)
 }
 
-<<<<<<< HEAD
 func doReportSingle(whitelist helpers.Whitelist, s *session.Session, l *logger.Logger) (err error) {
 	image := helpers.NewImageDefinition(registryId, *reportSingleContainerName, *reportSingleContainerTag)
 	if *latestTag == true {
@@ -181,18 +143,6 @@
 			_ = createReport(&images[i], whitelist, session, l)
 		}
 	}
-=======
-func doReportComposition(images []ecr.Image, whitelist *helpers.Whitelist, session *session.Session, l *logger.Logger) error {
-	for i := range images {
-		if *latestTag {
-			images[i].ImageId.ImageTag, _ = helpers.GetLatestTag(&ecr.Repository{
-				RepositoryName: images[i].RepositoryName,
-			}, latestTagFilter, session, l)
-		}
-		_ = createReport(&images[i], whitelist, session, l)
-
-	}
->>>>>>> cc2a6097
 	return nil
 }
 
