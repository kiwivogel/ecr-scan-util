--- conflicted
+++ resolved
@@ -86,7 +86,6 @@
 		helpers.CheckAndExit(err, L)
 	}
 }
-<<<<<<< HEAD
 
 func doReportAll(w *helpers.Whitelist, s *session.Session, l *logger.Logger) error {
 	//Grab all repo's
@@ -111,36 +110,7 @@
 	}
 	return nil
 
-=======
-func doReportAll(w *helpers.Whitelist, s *session.Session, l *logger.Logger) error {
-	//Grab all repo's
-	allRepositories, err := helpers.GetEcrRepositories(registryId, s, *l)
-	helpers.Check(err, l)
-	for r := range allRepositories {
-		image := ecr.Image{
-			RepositoryName: allRepositories[r].RepositoryName,
-			RegistryId:     registryId,
-			ImageId: &ecr.ImageIdentifier{
-				ImageTag: nil,
-			},
-		}
-		image.ImageId.ImageTag, err = helpers.GetLatestTag(
-			&ecr.Repository{
-				RegistryId:     image.RegistryId,
-				RepositoryName: image.RepositoryName,
-			}, latestTagFilter, s, l)
-		if err == nil {
-			_ = createReport(&image, w, s, l)
-		}
-	}
-	return nil
 
-	if *baseRepo != "" {
-		image.RepositoryName = aws.String(strings.Join([]string{*baseRepo, *reportSingleContainerName}, "/"))
-
-	}
-	return createReport(&image, &whitelist, s, l)
->>>>>>> 35ab1ffe
 }
 
 func doReportSingle(whitelist helpers.Whitelist, s *session.Session, l *logger.Logger) (err error) {
