--- conflicted
+++ resolved
@@ -5,22 +5,8 @@
         [library: lib_custom_build_script, config: [build_tool: 'sbt']]
     ],
 
-<<<<<<< HEAD
-    environment {
-        def COMPONENT_NAME = "esa"
-        def GO111MODULE = 'on'
-        def GOARCH = "amd64"
-        def GOOS = "linux"
-        def TARGET = """${sh(
-                        returnStdout: true,
-                        script: 'echo ${COMPONENT_NAME}_${GOOS}_${GOARCH}'
-                      )}"""
-        def ARGUMENTS = "--composition test-versionstripper.yml"
-    }
-=======
     project_config: [
         name: 'ecr-scan-util',
->>>>>>> 11c3bf8f
 
         deployables: [
             _: 'ecr-scan-util'
